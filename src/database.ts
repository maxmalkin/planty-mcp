import pg from 'pg';
import { v4 as uuidv4 } from 'uuid';
import type { Plant, WateringHistory, GrowthLog, PlantImage } from './types.js';
import { dbConfig } from './config.js';
<<<<<<< HEAD
import crypto from 'crypto';
import _ from 'lodash';
import { throws } from 'assert';
=======
import _ from 'lodash';
>>>>>>> 7d686ca1

const { Pool } = pg;

export interface User {
	id: string;
	email: string | null;
	createdAt: string;
}

export class PlantDatabase {
	private pool: pg.Pool;

	constructor() {
		this.pool = new Pool({
			host: dbConfig.host,
			port: dbConfig.port,
			user: dbConfig.user,
			password: dbConfig.password,
			database: dbConfig.database,
			max: 10,
			idleTimeoutMillis: 30000,
		});
	}

	async initialize(): Promise<boolean> {
		try {
			const client = await this.pool.connect();
			console.log('Connected to PostgreSQL database');

			await this.initializeDatabase(client);
			client.release();

			console.log('Database initialized successfully.');
			return true;
		} catch (error) {
			console.error('Failed to initialize database:', error);
			return false;
		}
	}

	private async initializeDatabase(client: pg.PoolClient): Promise<void> {
		const createUserTable = `
			CREATE TABLE IF NOT EXISTS users (
				id VARCHAR(36) PRIMARY KEY,
				email VARCHAR(255) UNIQUE NOT NULL,
				created_at TIMESTAMP NOT NULL
			)`;

		const createApiKeysTable = `
			CREATE TABLE IF NOT EXISTS api_keys (
			id VARCHAR(36) PRIMARY KEY,
			user_id VARCHAR(36) NOT NULL,
			key_hash VARCHAR(255) UNIQUE NOT NULL,
			key_prefix VARCHAR(10) NOT NULL,
			created_at TIMESTAMP NOT NULL,
			last_used TIMESTAMP,
			is_active BOOLEAN DEFAULT true,
			FOREIGN KEY (user_id) REFERENCES users(id) ON DELETE CASCADE
		)`;

		const createPlantsTable = `
			CREATE TABLE IF NOT EXISTS plants (
				id VARCHAR(36) PRIMARY KEY,
				user_id VARCHAR(36) NOT NULL,
				name VARCHAR(255) NOT NULL,
				species VARCHAR(255) NOT NULL,
				location VARCHAR(255) NOT NULL,
				acquired_date DATE NOT NULL,
				watering_frequency INTEGER NOT NULL,
				last_watered DATE,
				notes TEXT,
				created_at TIMESTAMP NOT NULL,
				updated_at TIMESTAMP NOT NULL,
				FOREIGN KEY (user_id) REFERENCES users(id) ON DELETE CASCADE
			)`;

		const createWateringHistoryTable = `
			CREATE TABLE IF NOT EXISTS watering_history (
				id VARCHAR(36) PRIMARY KEY,
				user_id VARCHAR(36) NOT NULL,
				plant_id VARCHAR(36) NOT NULL,
				watered_date DATE NOT NULL,
				notes TEXT,
				created_at TIMESTAMP NOT NULL,
				FOREIGN KEY (user_id) REFERENCES users(id) ON DELETE CASCADE,
				FOREIGN KEY (plant_id) REFERENCES plants(id) ON DELETE CASCADE
			)`;

		const createGrowthLogsTable = `
			CREATE TABLE IF NOT EXISTS growth_logs (
				id VARCHAR(36) PRIMARY KEY,
				user_id VARCHAR(36) NOT NULL,
				plant_id VARCHAR(36) NOT NULL,
				log_date DATE NOT NULL,
				measure_type VARCHAR(100) NOT NULL,
				measure_unit VARCHAR(50) NOT NULL,
				value DECIMAL(10, 2) NOT NULL,
				notes TEXT,
				created_at TIMESTAMP NOT NULL,
				FOREIGN KEY (user_id) REFERENCES users(id) ON DELETE CASCADE,
				FOREIGN KEY (plant_id) REFERENCES plants(id) ON DELETE CASCADE
			)`;

		const createPlantImagesTable = `
			CREATE TABLE IF NOT EXISTS plant_images (
				id VARCHAR(36) PRIMARY KEY,
				user_id VARCHAR(36) NOT NULL,
				plant_id VARCHAR(36) NOT NULL,
				filename VARCHAR(255) NOT NULL,
				caption TEXT,
				taken_at DATE NOT NULL,
				created_at TIMESTAMP NOT NULL,
				FOREIGN KEY (user_id) REFERENCES users(id) ON DELETE CASCADE,
				FOREIGN KEY (plant_id) REFERENCES plants(id) ON DELETE CASCADE
			)`;

		const createIndexes = `
			CREATE INDEX IF NOT EXISTS idx_plants_user_id ON plants(user_id);
			CREATE INDEX IF NOT EXISTS idx_api_keys_key_hash ON api_keys(key_hash);
			CREATE INDEX IF NOT EXISTS idx_api_keys_user_id ON api_keys(user_id);
			CREATE INDEX IF NOT EXISTS idx_watering_history_user_id ON watering_history(user_id);
			CREATE INDEX IF NOT EXISTS idx_watering_history_plant_id ON watering_history(plant_id);
			CREATE INDEX IF NOT EXISTS idx_growth_logs_user_id ON growth_logs(user_id);
			CREATE INDEX IF NOT EXISTS idx_growth_logs_plant_id ON growth_logs(plant_id);
			CREATE INDEX IF NOT EXISTS idx_plant_images_user_id ON plant_images(user_id);
			CREATE INDEX IF NOT EXISTS idx_plant_images_plant_id ON plant_images(plant_id);
		`;

		await client.query(createUserTable);
		await client.query(createApiKeysTable);
		await client.query(createPlantsTable);
		await client.query(createWateringHistoryTable);
		await client.query(createGrowthLogsTable);
		await client.query(createPlantImagesTable);

		const indexStatements = createIndexes
			.split(';')
			.map((s) => s.trim())
			.filter((s) => s.length > 0);

		for (const statement of indexStatements) {
			await client.query(statement);
		}
	}

	private toISOString(date: Date | string | null): string | null {
		if (!date) return null;
		if (typeof date === 'string') return date;
		return date.toISOString();
	}

	async createUser(email: string | null = null): Promise<string> {
		const id = uuidv4();
		const now = new Date().toISOString();

		try {
			await this.pool.query(
				'INSERT INTO users (id, email, created_at) VALUES ($1, $2, $3)',
				[id, email, now],
			);
			return id;
		} catch (error) {
			if (error) {
				const existing = await this.getUserById(id);
				if (existing) return existing.id;
			}
			throw error;
		}
	}

	async getUserByEmail(email: string): Promise<User | undefined> {
		const result = await this.pool.query(
			'SELECT id, email, created_at FROM users WHERE email = $1',
			[email],
		);

		if (result.rows.length === 0) return undefined;

		const row = result.rows[0];
		return {
			id: row.id,
			email: row.email,
			createdAt: this.toISOString(row.created_at) as string,
		};
	}

	async getUserById(id: string): Promise<User | undefined> {
		const result = await this.pool.query(
			'SELECT id, email, created_at FROM users WHERE id = $1',
			[id],
		);

		if (result.rows.length === 0) return undefined;

		const row = result.rows[0];
		return {
			id: row.id,
			email: row.email,
			createdAt: this.toISOString(row.created_at) as string,
		};
	}

	async addPlant(
<<<<<<< HEAD
		userId: string,
=======
>>>>>>> 7d686ca1
		plant: Omit<Plant, 'id' | 'createdAt' | 'updatedAt'>,
	): Promise<Plant> {
		const id = uuidv4();
		const now = new Date().toISOString();

		await this.pool.query(
			`INSERT INTO plants (
				id, user_id, name, species, location, acquired_date, watering_frequency, last_watered, notes, created_at, updated_at
			) 
			VALUES ($1, $2, $3, $4, $5, $6, $7, $8, $9, $10, $11)`,
			[
				id,
				userId,
				plant.name,
				plant.species,
				plant.location,
				plant.acquiredDate,
				plant.wateringFrequency,
				plant.lastWatered,
				plant.notes,
				now,
				now,
			],
		);

		return { id, ...plant, createdAt: now, updatedAt: now };
	}

<<<<<<< HEAD
	async getPlant(userId: string, id: string): Promise<Plant | undefined> {
		const result = await this.pool.query(
			'SELECT * FROM plants WHERE id = $1 AND user_id = $2',
			[id, userId],
		);
=======
	async getPlant(id: string): Promise<Plant | undefined> {
		const result = await this.pool.query('SELECT * FROM plants WHERE id = $1', [
			id,
		]);
>>>>>>> 7d686ca1

		if (result.rows.length === 0) return undefined;

		const row = result.rows[0];
		return {
			id: row.id,
			name: row.name,
			species: row.species,
			location: row.location,
			acquiredDate: this.toISOString(row.acquired_date) as string,
			wateringFrequency: row.watering_frequency,
			lastWatered: this.toISOString(row.last_watered),
			notes: row.notes,
			createdAt: this.toISOString(row.created_at) as string,
			updatedAt: this.toISOString(row.updated_at) as string,
		};
	}

<<<<<<< HEAD
	async listPlants(
		userId: string,
		filters?: {
			location?: string;
			species?: string;
		},
	): Promise<Plant[]> {
		let query = 'SELECT * FROM plants WHERE user_id = $1';
		const params = [userId];
		let paramIndex = 2;
=======
	async listPlants(filters?: {
		location?: string;
		species?: string;
	}): Promise<Plant[]> {
		let query = 'SELECT * FROM plants';
		const params: string[] = [];
		let paramIndex = 1;
>>>>>>> 7d686ca1

		if (filters) {
			if (filters.location) {
				query += ` AND location = $${paramIndex++}`;
				params.push(filters.location);
			}

			if (filters.species) {
				query += ` AND species = $${paramIndex++}`;
				params.push(filters.species);
			}
<<<<<<< HEAD
=======

			if (conditions.length > 0) {
				query += ' WHERE ' + conditions.join(' AND ');
			}
>>>>>>> 7d686ca1
		}

		query += ' ORDER BY name';

		const result = await this.pool.query(query, params);

		return result.rows.map((row) => ({
			id: row.id,
			name: row.name,
			species: row.species,
			location: row.location,
			acquiredDate: this.toISOString(row.acquired_date) as string,
			wateringFrequency: row.watering_frequency,
			lastWatered: this.toISOString(row.last_watered),
			notes: row.notes,
			createdAt: this.toISOString(row.created_at) as string,
			updatedAt: this.toISOString(row.updated_at) as string,
		}));
	}

	async updatePlant(
		userId: string,
		id: string,
		updates: Partial<Omit<Plant, 'id' | 'createdAt' | 'updatedAt'>>,
	): Promise<Plant | undefined> {
		const exists = await this.getPlant(userId, id);
		if (!exists) return undefined;

		const fields = _.keys(updates);
		if (fields.length === 0) return exists;

		const dbFieldMap: Record<string, string> = {
			acquiredDate: 'acquired_date',
			wateringFrequency: 'watering_frequency',
			lastWatered: 'last_watered',
		};

		const setClause = fields
			.map((field, index) => {
				const dbField = dbFieldMap[field] || field;
				return `${dbField} = $${index + 1}`;
			})
			.join(', ');

		const values = fields.map(
			(field) => updates[field as keyof typeof updates],
		);

		const now = new Date().toISOString();

		await this.pool.query(
			`UPDATE plants 
			SET ${setClause}, 
			updated_at = $${fields.length + 1}
<<<<<<< HEAD
			WHERE id = $${fields.length + 2} AND user_id = $${fields.length + 3}`,
			[...values, now, id, userId],
=======
			WHERE id = $${fields.length + 2}`,
			[...values, now, id],
>>>>>>> 7d686ca1
		);

		return this.getPlant(userId, id);
	}

<<<<<<< HEAD
	async deletePlant(userId: string, id: string): Promise<boolean> {
		const result = await this.pool.query(
			'DELETE FROM plants WHERE id = $1 AND user_id = $2',
			[id, userId],
		);
=======
	async deletePlant(id: string): Promise<boolean> {
		const result = await this.pool.query('DELETE FROM plants WHERE id = $1', [
			id,
		]);
>>>>>>> 7d686ca1

		return result.rowCount !== null && result.rowCount > 0;
	}

	async waterPlant(
		userId: string,
		plantId: string,
		wateredDate: string,
		notes?: string,
<<<<<<< HEAD
	): Promise<WateringHistory | undefined> {
		const plant = await this.getPlant(userId, plantId);
		if (!plant) return undefined;

=======
	): Promise<WateringHistory> {
>>>>>>> 7d686ca1
		const id = uuidv4();
		const now = new Date().toISOString();

		await this.pool.query(
			`INSERT INTO watering_history (
				id, user_id, plant_id, watered_date, notes, created_at
			) 
<<<<<<< HEAD
			VALUES ($1, $2, $3, $4, $5, $6)`,
			[id, userId, plantId, wateredDate, notes || null, now],
=======
			VALUES ($1, $2, $3, $4, $5)`,
			[id, plantId, wateredDate, notes || null, now],
>>>>>>> 7d686ca1
		);

		await this.pool.query(
			`UPDATE plants 
			SET last_watered = $1,
			updated_at = $2
<<<<<<< HEAD
			WHERE id = $3 AND user_id = $4`,
			[wateredDate, now, plantId, userId],
=======
			WHERE id = $3`,
			[wateredDate, now, plantId],
>>>>>>> 7d686ca1
		);

		return {
			id,
			plantId: plantId,
			wateredDate: wateredDate,
			notes: notes || null,
			createdAt: now,
		};
	}

	async getWateringHistory(
		userId: string,
		plantId: string,
	): Promise<WateringHistory[]> {
		const result = await this.pool.query(
			`SELECT * FROM watering_history
			WHERE plant_id = $1 AND user_id = $2
			ORDER BY watered_date DESC`,
<<<<<<< HEAD
			[plantId, userId],
=======
			[plantId],
>>>>>>> 7d686ca1
		);

		return result.rows.map((row) => ({
			id: row.id,
			plantId: row.plant_id,
			wateredDate: this.toISOString(row.watered_date) as string,
			notes: row.notes,
			createdAt: this.toISOString(row.created_at) as string,
		}));
	}

	async addGrowthLog(
<<<<<<< HEAD
		userId: string,
		log: Omit<GrowthLog, 'id' | 'createdAt'>,
	): Promise<GrowthLog | undefined> {
		const plant = await this.getPlant(userId, log.plantId);
		if (!plant) return undefined;

=======
		log: Omit<GrowthLog, 'id' | 'createdAt'>,
	): Promise<GrowthLog> {
>>>>>>> 7d686ca1
		const id = uuidv4();
		const now = new Date().toISOString();

		await this.pool.query(
			`INSERT INTO growth_logs (
				id, user_id, plant_id, log_date, measure_type, measure_unit, value, notes, created_at
			)
			VALUES ($1, $2, $3, $4, $5, $6, $7, $8, $9)`,
			[
				id,
				userId,
				log.plantId,
				log.logDate,
				log.measureType,
				log.measureUnit,
				log.value,
				log.notes || null,
				now,
			],
		);

		return { id, ...log, notes: log.notes || null, createdAt: now };
	}

	async getGrowthLogs(userId: string, plantId: string): Promise<GrowthLog[]> {
		const result = await this.pool.query(
			`SELECT * FROM growth_logs
			WHERE plant_id = $1 AND user_id = $2
			ORDER BY log_date DESC`,
<<<<<<< HEAD
			[plantId, userId],
=======
			[plantId],
>>>>>>> 7d686ca1
		);

		return result.rows.map((row) => ({
			id: row.id,
			plantId: row.plant_id,
			logDate: this.toISOString(row.log_date) as string,
			measureType: row.measure_type,
			measureUnit: row.measure_unit,
			value: row.value.toString(),
			notes: row.notes,
			createdAt: this.toISOString(row.created_at) as string,
		}));
	}

	async addPlantImage(
<<<<<<< HEAD
		userId: string,
		image: Omit<PlantImage, 'id' | 'createdAt'>,
	): Promise<PlantImage | undefined> {
		const plant = await this.getPlant(userId, image.plantId);
		if (!plant) return undefined;

=======
		image: Omit<PlantImage, 'id' | 'createdAt'>,
	): Promise<PlantImage> {
>>>>>>> 7d686ca1
		const id = uuidv4();
		const now = new Date().toISOString();

		await this.pool.query(
			`INSERT INTO plant_images (
				id, user_id, plant_id, filename, caption, taken_at, created_at
			)
			VALUES ($1, $2, $3, $4, $5, $6, $7)`,
			[
				id,
				userId,
				image.plantId,
				image.filename,
				image.caption || null,
				image.takenAt,
				now,
			],
		);

		return { id, ...image, caption: image.caption || null, createdAt: now };
	}

	async getPlantImage(
		userId: string,
		id: string,
	): Promise<PlantImage | undefined> {
		const result = await this.pool.query(
<<<<<<< HEAD
			'SELECT * FROM plant_images WHERE id = $1 AND user_id = $2',
			[id, userId],
=======
			'SELECT * FROM plant_images WHERE id = $1',
			[id],
>>>>>>> 7d686ca1
		);

		if (result.rows.length === 0) return undefined;

		const row = result.rows[0];
		return {
			id: row.id,
			plantId: row.plant_id,
			filename: row.filename,
			caption: row.caption,
			takenAt: this.toISOString(row.taken_at) as string,
			createdAt: this.toISOString(row.created_at) as string,
		};
	}

	async getPlantImages(userId: string, plantId: string): Promise<PlantImage[]> {
		const result = await this.pool.query(
			`SELECT * FROM plant_images
			WHERE plant_id = $1 AND user_id = $2
			ORDER BY taken_at DESC`,
<<<<<<< HEAD
			[plantId, userId],
=======
			[plantId],
>>>>>>> 7d686ca1
		);

		return result.rows.map((row) => ({
			id: row.id,
			plantId: row.plant_id,
			filename: row.filename,
			caption: row.caption,
			takenAt: this.toISOString(row.taken_at) as string,
			createdAt: this.toISOString(row.created_at) as string,
		}));
	}

	generateApiKey(): string {
		const randomBytes = crypto.randomBytes(24).toString('base64url');
		return `planty_live_${randomBytes}`;
	}

	private hashApiKey(apiKey: string): string {
		return crypto.createHash('sha256').update(apiKey).digest('hex');
	}

	async createApiKey(userId: string): Promise<string> {
		const apiKey = this.generateApiKey();
		const keyHash = this.hashApiKey(apiKey);
		const keyPrefix = apiKey.substring(0, 16);
		const id = uuidv4();
		const now = new Date().toISOString();

		await this.pool.query(
			`INSERT INTO api_keys (id, user_id, key_hash, key_prefix, created_at)
			VALUES ($1, $2, $3, $4, $5)`,
			[id, userId, keyHash, keyPrefix, now],
		);

		return apiKey;
	}

	async getUserByApiKey(apiKey: string): Promise<User | undefined> {
		const keyHash = this.hashApiKey(apiKey);

		const result = await this.pool.query(
			`SELECT u.id, u.email, u.created_at
			FROM users u
			JOIN api_keys ak ON u.id = ak.user_id
			WHERE ak.key_hash = $1 AND ak.is_active = true`,
			[keyHash],
		);

		if (result.rows.length === 0) return undefined;

		await this.pool.query(
			`UPDATE api_keys SET last_used_at = $1 WHERE key_hash = $2`,
			[new Date().toISOString(), keyHash],
		);

		const row = result.rows[0];
		return {
			id: row.id,
			email: row.email,
			createdAt: this.toISOString(row.created_at) as string,
		};
	}

	async addEmailToUser(userId: string, email: string): Promise<boolean> {
		try {
			await this.pool.query(`UPDATE users SET email = $1 WHERE id = $2`, [
				email,
				userId,
			]);
			return true;
		} catch (error) {
			console.error('Error adding email to user:', error);
			return false;
		}
	}

	async getUserApiKeys(userId: string): Promise<
		Array<{
			id: string;
			keyPrefix: string;
			createdAt: string;
			lastUsedAt: string | null;
		}>
	> {
		const result = await this.pool.query(
			`SELECT id, key_prefix, created_at, last_used_at
			FROM api_keys
			WHERE user_id = $1 AND is_active = true
			ORDER BY created_at DESC`,
			[userId],
		);

		return result.rows.map((row) => ({
			id: row.id,
			keyPrefix: row.key_prefix,
			createdAt: this.toISOString(row.created_at) as string,
			lastUsedAt: this.toISOString(row.last_used_at),
		}));
	}

	async revokeApiKey(keyHash: string): Promise<boolean> {
		const result = await this.pool.query(
			`UPDATE api_keys SET is_active = false WHERE key_hash = $1`,
			[this.hashApiKey(keyHash)],
		);

		return result.rowCount !== null && result.rowCount > 0;
	}

	async close(): Promise<void> {
		await this.pool.end();
	}
}<|MERGE_RESOLUTION|>--- conflicted
+++ resolved
@@ -2,13 +2,10 @@
 import { v4 as uuidv4 } from 'uuid';
 import type { Plant, WateringHistory, GrowthLog, PlantImage } from './types.js';
 import { dbConfig } from './config.js';
-<<<<<<< HEAD
 import crypto from 'crypto';
 import _ from 'lodash';
 import { throws } from 'assert';
-=======
-import _ from 'lodash';
->>>>>>> 7d686ca1
+
 
 const { Pool } = pg;
 
@@ -212,10 +209,7 @@
 	}
 
 	async addPlant(
-<<<<<<< HEAD
-		userId: string,
-=======
->>>>>>> 7d686ca1
+		userId: string,
 		plant: Omit<Plant, 'id' | 'createdAt' | 'updatedAt'>,
 	): Promise<Plant> {
 		const id = uuidv4();
@@ -244,18 +238,11 @@
 		return { id, ...plant, createdAt: now, updatedAt: now };
 	}
 
-<<<<<<< HEAD
 	async getPlant(userId: string, id: string): Promise<Plant | undefined> {
 		const result = await this.pool.query(
 			'SELECT * FROM plants WHERE id = $1 AND user_id = $2',
 			[id, userId],
 		);
-=======
-	async getPlant(id: string): Promise<Plant | undefined> {
-		const result = await this.pool.query('SELECT * FROM plants WHERE id = $1', [
-			id,
-		]);
->>>>>>> 7d686ca1
 
 		if (result.rows.length === 0) return undefined;
 
@@ -274,7 +261,6 @@
 		};
 	}
 
-<<<<<<< HEAD
 	async listPlants(
 		userId: string,
 		filters?: {
@@ -285,15 +271,6 @@
 		let query = 'SELECT * FROM plants WHERE user_id = $1';
 		const params = [userId];
 		let paramIndex = 2;
-=======
-	async listPlants(filters?: {
-		location?: string;
-		species?: string;
-	}): Promise<Plant[]> {
-		let query = 'SELECT * FROM plants';
-		const params: string[] = [];
-		let paramIndex = 1;
->>>>>>> 7d686ca1
 
 		if (filters) {
 			if (filters.location) {
@@ -305,13 +282,6 @@
 				query += ` AND species = $${paramIndex++}`;
 				params.push(filters.species);
 			}
-<<<<<<< HEAD
-=======
-
-			if (conditions.length > 0) {
-				query += ' WHERE ' + conditions.join(' AND ');
-			}
->>>>>>> 7d686ca1
 		}
 
 		query += ' ORDER BY name';
@@ -366,30 +336,18 @@
 			`UPDATE plants 
 			SET ${setClause}, 
 			updated_at = $${fields.length + 1}
-<<<<<<< HEAD
 			WHERE id = $${fields.length + 2} AND user_id = $${fields.length + 3}`,
 			[...values, now, id, userId],
-=======
-			WHERE id = $${fields.length + 2}`,
-			[...values, now, id],
->>>>>>> 7d686ca1
 		);
 
 		return this.getPlant(userId, id);
 	}
 
-<<<<<<< HEAD
 	async deletePlant(userId: string, id: string): Promise<boolean> {
 		const result = await this.pool.query(
 			'DELETE FROM plants WHERE id = $1 AND user_id = $2',
 			[id, userId],
 		);
-=======
-	async deletePlant(id: string): Promise<boolean> {
-		const result = await this.pool.query('DELETE FROM plants WHERE id = $1', [
-			id,
-		]);
->>>>>>> 7d686ca1
 
 		return result.rowCount !== null && result.rowCount > 0;
 	}
@@ -399,14 +357,10 @@
 		plantId: string,
 		wateredDate: string,
 		notes?: string,
-<<<<<<< HEAD
 	): Promise<WateringHistory | undefined> {
 		const plant = await this.getPlant(userId, plantId);
 		if (!plant) return undefined;
 
-=======
-	): Promise<WateringHistory> {
->>>>>>> 7d686ca1
 		const id = uuidv4();
 		const now = new Date().toISOString();
 
@@ -414,26 +368,16 @@
 			`INSERT INTO watering_history (
 				id, user_id, plant_id, watered_date, notes, created_at
 			) 
-<<<<<<< HEAD
 			VALUES ($1, $2, $3, $4, $5, $6)`,
 			[id, userId, plantId, wateredDate, notes || null, now],
-=======
-			VALUES ($1, $2, $3, $4, $5)`,
-			[id, plantId, wateredDate, notes || null, now],
->>>>>>> 7d686ca1
 		);
 
 		await this.pool.query(
 			`UPDATE plants 
 			SET last_watered = $1,
 			updated_at = $2
-<<<<<<< HEAD
 			WHERE id = $3 AND user_id = $4`,
 			[wateredDate, now, plantId, userId],
-=======
-			WHERE id = $3`,
-			[wateredDate, now, plantId],
->>>>>>> 7d686ca1
 		);
 
 		return {
@@ -453,11 +397,7 @@
 			`SELECT * FROM watering_history
 			WHERE plant_id = $1 AND user_id = $2
 			ORDER BY watered_date DESC`,
-<<<<<<< HEAD
 			[plantId, userId],
-=======
-			[plantId],
->>>>>>> 7d686ca1
 		);
 
 		return result.rows.map((row) => ({
@@ -470,17 +410,12 @@
 	}
 
 	async addGrowthLog(
-<<<<<<< HEAD
 		userId: string,
 		log: Omit<GrowthLog, 'id' | 'createdAt'>,
 	): Promise<GrowthLog | undefined> {
 		const plant = await this.getPlant(userId, log.plantId);
 		if (!plant) return undefined;
 
-=======
-		log: Omit<GrowthLog, 'id' | 'createdAt'>,
-	): Promise<GrowthLog> {
->>>>>>> 7d686ca1
 		const id = uuidv4();
 		const now = new Date().toISOString();
 
@@ -510,11 +445,7 @@
 			`SELECT * FROM growth_logs
 			WHERE plant_id = $1 AND user_id = $2
 			ORDER BY log_date DESC`,
-<<<<<<< HEAD
 			[plantId, userId],
-=======
-			[plantId],
->>>>>>> 7d686ca1
 		);
 
 		return result.rows.map((row) => ({
@@ -530,17 +461,12 @@
 	}
 
 	async addPlantImage(
-<<<<<<< HEAD
 		userId: string,
 		image: Omit<PlantImage, 'id' | 'createdAt'>,
 	): Promise<PlantImage | undefined> {
 		const plant = await this.getPlant(userId, image.plantId);
 		if (!plant) return undefined;
 
-=======
-		image: Omit<PlantImage, 'id' | 'createdAt'>,
-	): Promise<PlantImage> {
->>>>>>> 7d686ca1
 		const id = uuidv4();
 		const now = new Date().toISOString();
 
@@ -568,13 +494,8 @@
 		id: string,
 	): Promise<PlantImage | undefined> {
 		const result = await this.pool.query(
-<<<<<<< HEAD
 			'SELECT * FROM plant_images WHERE id = $1 AND user_id = $2',
 			[id, userId],
-=======
-			'SELECT * FROM plant_images WHERE id = $1',
-			[id],
->>>>>>> 7d686ca1
 		);
 
 		if (result.rows.length === 0) return undefined;
@@ -595,11 +516,7 @@
 			`SELECT * FROM plant_images
 			WHERE plant_id = $1 AND user_id = $2
 			ORDER BY taken_at DESC`,
-<<<<<<< HEAD
 			[plantId, userId],
-=======
-			[plantId],
->>>>>>> 7d686ca1
 		);
 
 		return result.rows.map((row) => ({
